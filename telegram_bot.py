import asyncio
import logging
from datetime import datetime
from apscheduler.schedulers.asyncio import AsyncIOScheduler
from prometheus_client import start_http_server
import re

from telegram import Update # Korrekter Import für neuere Versionen
from telegram.ext import (
    Application,
    CommandHandler,
    ContextTypes,
    MessageHandler,
    filters,
)
from telegram import Bot
from telegram.ext import ApplicationBuilder

import core.env
from core.errors import EnvError
from core.logging import logger
from services.telegram_service import register_handlers
from agents.meta_agent import MetaAgent
from core.security import RBACService, Role
from core.monitoring import MonitoringService
from services.sd_service import get_sd_service
from services.anim_service import get_anim_service

# Import LangGraph integration
from ai.graph.run import process_telegram_command
from ai import start_graph  # Direct graph entry point

# Initialize RBAC Service
rbac = RBACService()

# Initialize Monitoring
monitoring = MonitoringService()
# asyncio.create_task(monitoring.start()) # Entfernt, da es einen RuntimeError verursacht

# Initialize Services using the singleton getter
sd_service = get_sd_service()
anim_service = get_anim_service()

class NLUDispatcher:
    def __init__(self):
        self.intents = {
            "generate_image": {
                "keywords": ["generiere ein bild", "erstelle ein bild", "zeichne", "male"],
                "handler": "generate_image_from_text"
            },
            "generate_animation": {
                "keywords": ["generiere ein video", "erstelle ein video", "animiere"],
                "handler": "generate_animation_from_text"
            }
        }

    def detect_intent(self, text: str):
        text_lower = text.lower()
        for intent, data in self.intents.items():
            for keyword in data["keywords"]:
                if keyword in text_lower:
                    # Extrahiere den Prompt nach dem Keyword
                    match = re.search(f"{keyword}(?: von)? (.*)", text, re.IGNORECASE)
                    prompt = match.group(1) if match else ""
                    return intent, prompt
        return None, None

# Initialize Dispatcher AFTER class definition
dispatcher = NLUDispatcher()

async def handle_text(update: Update, context: ContextTypes.DEFAULT_TYPE) -> None:
    """Verarbeitet normalen Text und leitet ihn bei erkannten Intents weiter."""
    user_text = update.message.text
    intent, prompt = dispatcher.detect_intent(user_text)

    if intent == "generate_image":
        # Leite an die Bildgenerierungsfunktion weiter
        # Wir müssen den Kontext "künstlich" erstellen, da kein Befehl verwendet wurde
        context.args = prompt.split()
        await generate_image(update, context)
    elif intent == "generate_animation":
        context.args = prompt.split()
        await generate_animation(update, context)
    else:
        # Standard-Verhalten, wenn kein Intent erkannt wird
        await update.message.reply_text(f"Ich habe deine Nachricht erhalten: '{user_text}'")

async def handle_command(update: Update, context: ContextTypes.DEFAULT_TYPE):
    """Verarbeitet Befehle mit RBAC-Check"""
    user_role = Role.VIEWER  # In Praxis aus User-DB laden
    
    if not rbac.check_permission(user_role, "execute", update.message.text.split()[0]):
        await update.message.reply_text("Zugriff verweigert: Unzureichende Berechtigungen")
        return
    
    # Get response from MetaAgent (Ollama)
    agent = MetaAgent()
    response = agent.ask_llm(update.message.text)
    
    await update.message.reply_text(response)

async def handle_grant_role(update: Update, context: ContextTypes.DEFAULT_TYPE):
    """Vergibt eine Rolle an einen Benutzer (nur Admins)."""
    if not rbac.check_permission(Role.ADMIN, "manage", "rbac:roles"):
        await update.message.reply_text("Zugriff verweigert: Nur Admins können Rollen vergeben.")
        return
    
    try:
        # Format: /grant_role <username> <role>
        _, username, role_str = context.args
        role = Role(role_str.lower())
        
        # In einer echten Anwendung würde dies in einer Datenbank gespeichert
        # z.B. user_db.set_role(username, role)
        
        rbac.grant_role_to_user(username, role) # Annahme: Diese Methode existiert in RBACService
        
        await update.message.reply_text(f"✅ Rolle '{role.value}' wurde an '{username}' vergeben.")
        
    except (ValueError, IndexError):
        await update.message.reply_text("Fehler: Bitte benutze das Format /grant_role <username> <admin|editor|viewer>")
    except Exception as e:
        await update.message.reply_text(f"Ein unerwarteter Fehler ist aufgetreten: {e}")

async def handle_revoke_role(update: Update, context: ContextTypes.DEFAULT_TYPE):
    """Entzieht einem Benutzer eine Rolle (nur Admins)."""
    if not rbac.check_permission(Role.ADMIN, "manage", "rbac:roles"):
        await update.message.reply_text("Zugriff verweigert: Nur Admins können Rollen entziehen.")
        return
        
    try:
        # Format: /revoke_role <username> <role>
        _, username, role_str = context.args
        role = Role(role_str.lower())

        # In einer echten Anwendung würde dies aus einer Datenbank entfernt
        # z.B. user_db.revoke_role(username, role)

        rbac.revoke_role_from_user(username, role) # Annahme: Diese Methode existiert in RBACService

        await update.message.reply_text(f"✅ Rolle '{role.value}' wurde von '{username}' entzogen.")

    except (ValueError, IndexError):
        await update.message.reply_text("Fehler: Bitte benutze das Format /revoke_role <username> <admin|editor|viewer>")
    except Exception as e:
        await update.message.reply_text(f"Ein unerwarteter Fehler ist aufgetreten: {e}")

async def system_status(update: Update, context: ContextTypes.DEFAULT_TYPE) -> None:
    """Zeigt Systemstatus und Metriken"""
    if not rbac.check_permission(Role.ADMIN, "view", "system:status"):
        await update.message.reply_text("Zugriff verweigert: Nur Admins können den Status einsehen")
        return
    
    status = monitoring.health_check()
    metrics = {
        'Workflow-Fehler': monitoring.metrics['workflow_errors']._value.get(),
        'Service-Laufzeit': f"{datetime.now() - monitoring.start_time}"
    }
    
    message = "🖥️ System Status\n\n" + "\n".join(
        f"🔹 {k}: {v}" for k, v in {**status, **metrics}.items()
    )
    
    await update.message.reply_text(message)

async def generate_image(update: Update, context: ContextTypes.DEFAULT_TYPE) -> None:
    """Generiert ein Bild basierend auf dem Prompt mit LangGraph Integration"""
    if not context.args:
        await update.message.reply_text("Bitte gib einen Prompt an: /img <dein prompt>")
        return
    
    prompt = " ".join(context.args)
    await update.message.reply_text(f"⏳ Generiere Bild für: '{prompt}'...")
    
    try:
        # Use LangGraph for image generation
        # Alternative: Can also use start_graph directly:
        # result = await start_graph(
        #     session_id=f"tg-{update.effective_chat.id}-{datetime.now().timestamp()}",
        #     goal=f"Generate image: {prompt}",
        #     user_ctx={"user_id": str(update.effective_user.id), "chat_id": str(update.effective_chat.id)}
        # )
        result = await process_telegram_command(
            command="img",
            args=context.args,
            user_id=str(update.effective_user.id),
            chat_id=str(update.effective_chat.id)
        )
        
        # Check result status
        if result.get("status") == "completed":
            # Send artifacts
            import os
            for artifact_path in result.get("artifacts", []):
                if os.path.exists(artifact_path):
                    await update.message.reply_photo(photo=open(artifact_path, 'rb'))
                else:
                    # Fallback to legacy method if artifact not found
                    logger.warning(f"Artifact not found: {artifact_path}, falling back to legacy method")
                    image_path = await sd_service.generate_image(prompt)
                    await update.message.reply_photo(photo=open(image_path, 'rb'))
        elif result.get("status") == "failed":
            error_msg = result.get("error", "Unbekannter Fehler")
            await update.message.reply_text(f"❌ Fehler bei der Bildgenerierung: {error_msg}")
        else:
            # Fallback to legacy method
            image_path = await sd_service.generate_image(prompt)
            await update.message.reply_photo(photo=open(image_path, 'rb'))
            
    except Exception as e:
        logger.error(f"Image generation failed: {e}")
        # Fallback to legacy method
        try:
            image_path = await sd_service.generate_image(prompt)
            await update.message.reply_photo(photo=open(image_path, 'rb'))
        except Exception as legacy_error:
            await update.message.reply_text(f"Fehler bei der Bildgenerierung: {legacy_error}")

<<<<<<< HEAD
async def generate_animation(update: Update, context: ContextTypes.DEFAULT_TYPE) -> None:
    """Generiert eine Animation basierend auf dem Prompt"""
=======
async def upscale_image(update: Update, context: ContextTypes.DEFAULT_TYPE):
    """Upscale an image using the graph."""
    await update.message.reply_text("⏳ Upscaling image...")
    
    try:
        # Hook for graph-based upscaling
        # This demonstrates how to use start_graph directly
        user_id = str(update.effective_user.id)
        chat_id = str(update.effective_chat.id)
        
        result = await start_graph(
            session_id=f"upscale-{chat_id}-{datetime.now().timestamp()}",
            goal="Upscale the provided image",
            user_ctx={
                "user_id": user_id,
                "chat_id": chat_id,
                "command": "upscale",
                "args": context.args
            }
        )
        
        if result.get("status") == "completed":
            await update.message.reply_text("✅ Image upscaled successfully!")
            # Send upscaled image if available in artifacts
            for artifact_path in result.get("artifacts", []):
                if os.path.exists(artifact_path):
                    await update.message.reply_photo(photo=open(artifact_path, 'rb'))
        else:
            await update.message.reply_text(f"❌ Upscaling failed: {result.get('error', 'Unknown error')}")
            
    except Exception as e:
        logger.error(f"Upscale failed: {e}")
        await update.message.reply_text(f"❌ Error during upscaling: {str(e)}")

async def generate_animation(update: Update, context: ContextTypes.DEFAULT_TYPE):
    """Generiert eine Animation basierend auf dem User-Prompt."""
>>>>>>> f6cd34cc
    if not context.args:
        await update.message.reply_text("Bitte gib einen Prompt an: /anim <dein prompt>")
        return
    
    prompt = " ".join(context.args)
    await update.message.reply_text(f"⏳ Generiere Animation für: '{prompt}'...")
    
    try:
        animation_path = await anim_service.generate_animation(prompt)
        await update.message.reply_animation(animation=open(animation_path, 'rb'))
    except Exception as e:
        await update.message.reply_text(f"Fehler bei der Animationsgenerierung: {e}")

# --- Autosend Queue Consumer ---
from core.queues import telegram_autosend_queue

async def autosend_consumer(bot: Bot):
    """
    Waits for messages on the autosend queue and sends them to the specified chat.
    """
    logger.info("Starting Telegram autosend consumer...")
    while True:
        try:
            item = await telegram_autosend_queue.get()
            logger.info(f"Got item from autosend queue: {item.get('type')}")

            chat_id = item.get('chat_id')
            if not chat_id:
                logger.warning("No chat_id in autosend queue item. Skipping.")
                continue

            if item.get('type') == 'photo':
                await bot.send_photo(chat_id=chat_id, photo=item.get('bytes'), caption=item.get('caption'))
            elif item.get('type') == 'video':
                await bot.send_video(chat_id=chat_id, video=item.get('bytes'), caption=item.get('caption'))
            elif item.get('type') == 'text':
                await bot.send_message(chat_id=chat_id, text=item.get('text'))

            telegram_autosend_queue.task_done()

        except Exception as e:
            logger.error(f"Error in autosend consumer: {e}", exc_info=True)


async def main() -> None:
    """Startet den Bot und alle asynchronen Services."""
    logger.info("Starting Telegram Bot...")

    # --- Load Environment ---
    try:
        bot_token = core.env.TELEGRAM_BOT_TOKEN
        if not bot_token:
            raise EnvError("TELEGRAM_BOT_TOKEN is not set in the .env file.")
    except EnvError as e:
        logger.critical(f"Failed to start bot due to configuration error: {e}")
        return

    # Starte Monitoring-Service im Hintergrund
    asyncio.create_task(monitoring.start())

    # --- Build Application ---
    app = ApplicationBuilder().token(bot_token).build()

    # --- Start Core Background Tasks ---
    asyncio.create_task(autosend_consumer(app.bot))
    logger.info("Autosend consumer task started.")

    # --- Register Handlers ---
    register_handlers(app)

    # Add handler for text messages
    app.add_handler(MessageHandler(filters.TEXT & ~filters.COMMAND, handle_text))

    # Add handler for commands
    app.add_handler(MessageHandler(filters.COMMAND, handle_command))
    app.add_handler(CommandHandler("grant_role", handle_grant_role))
    app.add_handler(CommandHandler("revoke_role", handle_revoke_role))
    app.add_handler(CommandHandler("status", system_status))
    app.add_handler(CommandHandler("img", generate_image))
    app.add_handler(CommandHandler("upscale", upscale_image))
    app.add_handler(CommandHandler("anim", generate_animation))

    # --- Start Polling ---
    # app.run_polling() # Veraltet und verursacht Konflikt
    
    # Korrekter Weg, um den Bot innerhalb einer bestehenden async-Schleife zu starten
    await app.initialize()
    await app.start()
    await app.updater.start_polling()

    # Bot am Laufen halten (oder eine andere Logik)
    while True:
        await asyncio.sleep(3600)


if __name__ == "__main__":
    # Korrekter Aufruf für logging
    logging.basicConfig(
        format="%(asctime)s - %(name)s - %(levelname)s - %(message)s", level=logging.INFO
    )
    asyncio.run(main())<|MERGE_RESOLUTION|>--- conflicted
+++ resolved
@@ -216,15 +216,14 @@
         except Exception as legacy_error:
             await update.message.reply_text(f"Fehler bei der Bildgenerierung: {legacy_error}")
 
-<<<<<<< HEAD
-async def generate_animation(update: Update, context: ContextTypes.DEFAULT_TYPE) -> None:
-    """Generiert eine Animation basierend auf dem Prompt"""
-=======
 async def upscale_image(update: Update, context: ContextTypes.DEFAULT_TYPE):
     """Upscale an image using the graph."""
     await update.message.reply_text("⏳ Upscaling image...")
     
     try:
+        # Import start_graph if available
+        from ai.graph.run import start_graph
+        
         # Hook for graph-based upscaling
         # This demonstrates how to use start_graph directly
         user_id = str(update.effective_user.id)
@@ -244,6 +243,7 @@
         if result.get("status") == "completed":
             await update.message.reply_text("✅ Image upscaled successfully!")
             # Send upscaled image if available in artifacts
+            import os
             for artifact_path in result.get("artifacts", []):
                 if os.path.exists(artifact_path):
                     await update.message.reply_photo(photo=open(artifact_path, 'rb'))
@@ -254,9 +254,8 @@
         logger.error(f"Upscale failed: {e}")
         await update.message.reply_text(f"❌ Error during upscaling: {str(e)}")
 
-async def generate_animation(update: Update, context: ContextTypes.DEFAULT_TYPE):
-    """Generiert eine Animation basierend auf dem User-Prompt."""
->>>>>>> f6cd34cc
+async def generate_animation(update: Update, context: ContextTypes.DEFAULT_TYPE) -> None:
+    """Generiert eine Animation basierend auf dem Prompt"""
     if not context.args:
         await update.message.reply_text("Bitte gib einen Prompt an: /anim <dein prompt>")
         return
